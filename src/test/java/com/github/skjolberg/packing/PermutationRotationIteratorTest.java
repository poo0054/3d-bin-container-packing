--- conflicted
+++ resolved
@@ -17,15 +17,8 @@
 			List<BoxItem> products1 = new ArrayList<BoxItem>();
 			
 			for(int k = 0; k < i; k++) {
-<<<<<<< HEAD
-				BoxItem item = new BoxItem();
-				item.setBox(new Box(Integer.toString(k), 3, 1, 1, 0));
-				item.setCount(1);
+				BoxItem item = new BoxItem(new Box(Integer.toString(k), 3, 1, 1, 0));
 				
-=======
-				BoxItem item = new BoxItem(new Box(Integer.toString(k), 3, 1, 1));
-
->>>>>>> 04a22688
 				products1.add(item);
 			}
 	
