package com.github.skjolberg.packing;

import static org.junit.Assert.assertEquals;

import org.junit.Test;

public class ContainerTest {

<<<<<<< HEAD
	@Test
	public void testEquals() {
		assertEquals(new Container(1, 1, 1, 0), new Container(new Dimension(1, 1, 1), 1));
	}
=======
    @Test
    public void testEquals() {
        assertEquals(new Container(1, 1, 1), new Container(new Dimension(1, 1, 1)));
    }

    @Test
    public void testGetUsedSpaceWhenEmpty() {
        assertEquals(new Dimension(0, 0, 0), new Container(0, 0, 0).getUsedSpace());
    }

    @Test
    public void testGetUsedSpaceWhenOneBox() {
        final Container container = new Container(10, 10, 10);
        container.addLevel();
        container.add(new Placement(new Space(), new Box(2, 3, 4)));
        assertEquals(new Dimension(2, 3, 4), container.getUsedSpace());
    }

    @Test
    public void testGetUsedSpaceWhenTwoBoxesSameLevel() {
        final Container container = new Container(10, 10, 10);
        container.addLevel();
        container.add(new Placement(new Space(10, 10, 10, 0, 0, 0), new Box(2, 3, 7)));
        container.add(new Placement(new Space(10, 10, 10, 2, 3, 0), new Box(1, 2, 7)));
        assertEquals(new Dimension(3, 5, 7), container.getUsedSpace());
    }

    @Test
    public void testGetUsedSpaceWhenTwoBoxesTwoLevels() {
        final Container container = new Container(10, 10, 10);
        container.addLevel();
        container.add(new Placement(new Space(10, 10, 4, 0, 0, 0), new Box(2, 3, 4)));
        container.addLevel();
        container.add(new Placement(new Space(10, 10, 6, 0, 0, 4), new Box(1, 2, 2)));
        assertEquals(new Dimension(2, 3, 6), container.getUsedSpace());
    }


>>>>>>> 51bb72e0
}<|MERGE_RESOLUTION|>--- conflicted
+++ resolved
@@ -6,49 +6,42 @@
 
 public class ContainerTest {
 
-<<<<<<< HEAD
 	@Test
 	public void testEquals() {
 		assertEquals(new Container(1, 1, 1, 0), new Container(new Dimension(1, 1, 1), 1));
 	}
-=======
-    @Test
-    public void testEquals() {
-        assertEquals(new Container(1, 1, 1), new Container(new Dimension(1, 1, 1)));
-    }
 
     @Test
     public void testGetUsedSpaceWhenEmpty() {
-        assertEquals(new Dimension(0, 0, 0), new Container(0, 0, 0).getUsedSpace());
+        assertEquals(new Dimension(0, 0, 0), new Container(0, 0, 0, 0).getUsedSpace());
     }
 
     @Test
     public void testGetUsedSpaceWhenOneBox() {
-        final Container container = new Container(10, 10, 10);
+        final Container container = new Container(10, 10, 10, 0);
         container.addLevel();
-        container.add(new Placement(new Space(), new Box(2, 3, 4)));
+        container.add(new Placement(new Space(), new Box(2, 3, 4, 0)));
         assertEquals(new Dimension(2, 3, 4), container.getUsedSpace());
     }
 
     @Test
     public void testGetUsedSpaceWhenTwoBoxesSameLevel() {
-        final Container container = new Container(10, 10, 10);
+        final Container container = new Container(10, 10, 10, 0);
         container.addLevel();
-        container.add(new Placement(new Space(10, 10, 10, 0, 0, 0), new Box(2, 3, 7)));
-        container.add(new Placement(new Space(10, 10, 10, 2, 3, 0), new Box(1, 2, 7)));
+        container.add(new Placement(new Space(10, 10, 10, 0, 0, 0), new Box(2, 3, 7, 0)));
+        container.add(new Placement(new Space(10, 10, 10, 2, 3, 0), new Box(1, 2, 7, 0)));
         assertEquals(new Dimension(3, 5, 7), container.getUsedSpace());
     }
 
     @Test
     public void testGetUsedSpaceWhenTwoBoxesTwoLevels() {
-        final Container container = new Container(10, 10, 10);
+        final Container container = new Container(10, 10, 10, 0);
         container.addLevel();
-        container.add(new Placement(new Space(10, 10, 4, 0, 0, 0), new Box(2, 3, 4)));
+        container.add(new Placement(new Space(10, 10, 4, 0, 0, 0), new Box(2, 3, 4, 0)));
         container.addLevel();
-        container.add(new Placement(new Space(10, 10, 6, 0, 0, 4), new Box(1, 2, 2)));
+        container.add(new Placement(new Space(10, 10, 6, 0, 0, 4), new Box(1, 2, 2, 0)));
         assertEquals(new Dimension(2, 3, 6), container.getUsedSpace());
     }
 
 
->>>>>>> 51bb72e0
 }