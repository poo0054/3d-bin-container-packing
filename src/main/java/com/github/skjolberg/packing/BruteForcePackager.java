--- conflicted
+++ resolved
@@ -158,42 +158,6 @@
 							result.setState(rotator.getState());
 						}
 					}
-<<<<<<< HEAD
-=======
-					
-					if(!rotator.isWithinHeight(index, remainingSpace.getHeight())) {
-						// clean up
-						holder.clear();
-						
-						continue fit;
-					}
-
-					Box box = rotator.get(index);
-					
-					Placement placement = placements.get(index);
-					Space levelSpace = placement.getSpace();
-					levelSpace.width = container.getWidth();
-					levelSpace.depth = container.getDepth();
-					levelSpace.height = remainingSpace.getHeight();
-					
-					placement.setBox(box);
-					
-					levelSpace.x = 0;
-					levelSpace.y = 0;
-					levelSpace.z = holder.getStackHeight();
-					
-					levelSpace.setParent(null);
-					levelSpace.getRemainder().setParent(null);
-					
-					holder.addLevel();
-
-					index++;
-					
-					index = fit2D(rotator, index, placements, holder, placement, deadline);
-					
-					// update remaining space
-					remainingSpace = holder.getFreeSpace();
->>>>>>> 553c1ba9
 				}
 			} while(rotator.nextRotation());
 		} while(rotator.nextPermutation());
@@ -460,4 +424,4 @@
 		};
 	}
 
-}+}
