package com.github.skjolberg.packing;

import java.util.ArrayList;
import java.util.List;

import static java.lang.Math.max;

public class Container extends Box {

	private int stackWeight = 0;
	private int stackHeight = 0;
	private ArrayList<Level> levels = new ArrayList<Level>();

	public Container(Container container) {
		super(container.getName(), container.getWidth(), container.getDepth(), container.getHeight(), container.getWeight());
	}

	/**
	 * Construct new instance. 
	 * 
	 * @param dimension maximum size the container can contain
	 * @param weight maximum weight the container can hold
	 */
	
	public Container(Dimension dimension, int weight) {
		super(dimension.getName(), dimension.getWidth(), dimension.getDepth(), dimension.getHeight(), weight);
	}
	
	/**
	 * Construct new instance. 
	 * 
	 * @param w width
	 * @param d depth
	 * @param h height
	 * @param weight maximum weight the container can hold
	 */

	public Container(int w, int d, int h, int weight) {
		super(w, d, h, weight);
	}

	/**
	 * Construct new instance. 
	 * 
	 * @param name container name
	 * @param w width
	 * @param d depth
	 * @param h height
	 * @param weight maximum weight the container can hold
	 */

	public Container(String name, int w, int d, int h, int weight) {
		super(name, w, d, h, weight);
	}

	public boolean add(Level element) {
		if(!levels.isEmpty()) {
			stackHeight += currentLevelStackHeight();
			stackWeight += currentLevelStackWeight();
		}
		
		return levels.add(element);
	}
	
	public int getStackHeight() {
		return stackHeight + currentLevelStackHeight();
	}
	
	public int getStackWeight() {
		return stackWeight + currentLevelStackWeight();
	}
	
	public void add(int index, Level element) {
		if(!levels.isEmpty()) {
			stackHeight += currentLevelStackHeight();
			stackWeight += currentLevelStackWeight();
		}
		
		levels.add(index, element);
	}
	
	public int currentLevelStackHeight() {
		if(levels.isEmpty()) {
			return 0;
		}
		return levels.get(levels.size() - 1).getHeight();
	}
	
	public int currentLevelStackWeight() {
		if(levels.isEmpty()) {
			return 0;
		}
		return levels.get(levels.size() - 1).getWeight();
	}
	
	public void add(Placement placement) {
		levels.get(levels.size() - 1).add(placement);
	}
	
	public void addLevel() {
		add(new Level());
	}
	
	public Dimension getFreeSpace() {
		int remainder = height - getStackHeight();
		if(remainder < 0) {
			throw new IllegalArgumentException("Remaining free space is negative at " + remainder);
		}
		return new Dimension(width, depth, remainder);
	}
	
	public int getFreeWeight() {
		int remainder = weight - getStackWeight();
		if(remainder < 0) {
			throw new IllegalArgumentException("Remaining weigth is negative at " + remainder);
		}
		return remainder;
	}
	
	public List<Level> getLevels() {
		return levels;
	}
	
	public Placement get(int level, int placement) {
		return levels.get(level).get(placement);
	}

	public void validateCurrentLevel() {
		levels.get(levels.size() - 1).validate();
	}

	public void clear() {
		levels.clear();
		stackHeight = 0;
		stackWeight = 0;
	}
	
	public int getBoxCount() {
		int count = 0;
		for(Level level : levels) {
			count += level.size();
		}
		return count;
	}

	@Override
	public int hashCode() {
		final int prime = 31;
		int result = super.hashCode();
		result = prime * result + ((levels == null) ? 0 : levels.hashCode());
		result = prime * result + stackHeight;
		result = prime * result + stackWeight;
		return result;
	}

	@Override
	public boolean equals(Object obj) {
		if (this == obj)
			return true;
		if (!super.equals(obj))
			return false;
		if (getClass() != obj.getClass())
			return false;
		Container other = (Container) obj;
		if (levels == null) {
			if (other.levels != null)
				return false;
		} else if (!levels.equals(other.levels))
			return false;
		if (stackHeight != other.stackHeight)
			return false;
		if (stackWeight != other.stackWeight)
			return false;
		return true;
	}

	@Override
	public String toString() {
		return "Container [stackWeight=" + stackWeight + ", stackHeight=" + stackHeight + ", levels=" + levels
				+ ", weight=" + weight + ", width=" + width + ", depth=" + depth + ", height=" + height + ", volume="
				+ volume + ", name=" + name + "]";
	}
	
<<<<<<< HEAD
	
=======
	public int getBoxCount() {
		int count = 0;
		for(Level level : levels) {
			count += level.size();
		}
		return count;
	}

	public Dimension getUsedSpace() {
		Dimension maxBox = new Dimension();
		int height = 0;
		for (Level level : levels) {
			maxBox = getUsedSpace(level, maxBox, height);
			height += level.getHeight();
		}
		return maxBox;
	}

	private Dimension getUsedSpace(Level level, Dimension maxBox, int height) {
		for (Placement placement : level) {
			maxBox = boundingBox(maxBox, getUsedSpace(placement, height));
		}
		return maxBox;
	}

	private Dimension getUsedSpace(Placement placement, int height) {
		final Box box = placement.getBox();
		final Space space = placement.getSpace();
		return new Dimension(
				space.getX() + box.getWidth(),
				space.getY() + box.getDepth(),
				height + box.getHeight());
	}

	private Dimension boundingBox(final Dimension b1, final Dimension b2) {
		return new Dimension(
				max(b1.getWidth(), b2.getWidth()),
				max(b1.getDepth(), b2.getDepth()),
				max(b1.getHeight(), b2.getHeight()));

	}
>>>>>>> 51bb72e0
}<|MERGE_RESOLUTION|>--- conflicted
+++ resolved
@@ -2,7 +2,6 @@
 
 import java.util.ArrayList;
 import java.util.List;
-
 import static java.lang.Math.max;
 
 public class Container extends Box {
@@ -181,16 +180,7 @@
 				+ volume + ", name=" + name + "]";
 	}
 	
-<<<<<<< HEAD
-	
-=======
-	public int getBoxCount() {
-		int count = 0;
-		for(Level level : levels) {
-			count += level.size();
-		}
-		return count;
-	}
+	
 
 	public Dimension getUsedSpace() {
 		Dimension maxBox = new Dimension();
@@ -225,5 +215,4 @@
 				max(b1.getHeight(), b2.getHeight()));
 
 	}
->>>>>>> 51bb72e0
 }