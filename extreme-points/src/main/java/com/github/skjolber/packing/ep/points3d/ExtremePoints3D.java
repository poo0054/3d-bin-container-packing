--- conflicted
+++ resolved
@@ -490,13 +490,10 @@
 
 	protected void constrainFloatingMax(P placement, int limit) {
 
-<<<<<<< HEAD
-=======
 		addXX.ensureAdditionalCapacity(limit);
 		addYY.ensureAdditionalCapacity(limit);
 		addZZ.ensureAdditionalCapacity(limit);
 		
->>>>>>> aae9301d
 		for (int i = 0; i < limit; i++) {
 			Point3D<P> point = values.get(i);
 			
